const std = @import("std");
const utils = @import("utils.zig");
const structures = @import("structures.zig");

const code_point = @import("code_point");
const GenCatData = @import("GenCatData");
const CaseData = @import("CaseData");
const Normalize = @import("Normalize");

const Allocator = std.mem.Allocator;

const CharacterType = utils.CharacterType;
const MatrixT = structures.MatrixT;

// Matrix Filling: for two sequences a1a2a3..., b1b2b3... we have a reward
// function
//
//     s(a_i, b_j) = { +SCORE  if a_i == b_j     # match
//                   { -SCORE  if a_i != b_j     # mitmatch
//
//     s(-, b_j) = -PENALTY if a_i == -          # insertion
//     s(a_i, -) = -PENALTY if b_j == -          # deletion
//
// Here `-` is a placeholder to represent an "unknown" or gap in the sequence.
//
//                  { M[i-1,j-1] + s(a_i, b_i)   # up and left
//     M[i,j] = max { M[i,j-1] + s(a_i, -)       # left
//                  { M[i-1,j] + s(-, b_i)       # up
//                  { 0                          # no direction
//
// This matrix is the score of best alignment between i characters of x and j
// characters of y.
//
// For fuzzy finding want to include a gap penalty for successive gaps, i.e. so
// a run of `n` gaps incurrs less of a penalty than starting `n` individual 1
// character gaps
//
//     gaps(n) < penalty * n
//
// Gap information is contained in two new matrices tracking row and column
// gaps respectively:
//
//     X[i,j] = max { M[i,j-l] - gaps(l)     l in 1:j
//                  { Y[i,j-l] - gaps(l)     l in 1:j
//
//     Y[i,j] = max { M[i-l,j] - gaps(l)     l in 1:j
//                  { X[i-l,j] - gaps(l)     l in 1:j
//
// Cost of building these matrices is O(n^3). Instead, assume an _affine gap
// penalty_, where we differentiate the penalty for `gap_start` and
// `gap_ext` for starting a new gap or extending the existing gap.
// Requires the same three matrices but no longer search over all gap lengths,
// only need to know if we're starting a new gap
//
//                  { gap_start + gap_ext + M[i,j-1]
//     X[i,j] = max { gap_ext + X[i,j-1]
//                  { gap_start + gap_ext + Y[i,j-1]
//
// The algorithm is now O(mn).

pub fn ScoresType(comptime ScoreT: type) type {
    return struct {
        score_match: ScoreT = 16,
        score_gap_start: ScoreT = -3,
        score_gap_extension: ScoreT = -1,

        default_score: ScoreT = 0,

        // bonuses
        bonus_consecutive: ScoreT = 4,
        bonus_first_character_multiplier: ScoreT = 2,

        bonus_break: ScoreT = 5,
        bonus_camel: ScoreT = 2,
        bonus_head: ScoreT = 8,
        bonus_tail: ScoreT = 0,
    };
}

pub fn AlgorithmType(
    comptime ElType: type,
    comptime ScoreT: type,
    comptime scores: ScoresType(ScoreT),
) type {
    return struct {
        const Matrix = MatrixT(ScoreT);
        const Self = @This();

        fn FunctionTable(
            comptime Ctx: type,
        ) type {
            return struct {
                isEqual: fn (Ctx, ElType, ElType) bool,
                bonus: fn (Ctx, ScoresType(ScoreT), ElType, ElType) ScoreT,
                score: fn (Ctx, ScoresType(ScoreT), ElType, ElType) ?ScoreT,
            };
        }

        // Scoring matrix
        m: Matrix,
        // Skip score matrix
        x: Matrix,
        // Skip index
        m_skip: MatrixT(bool),

        // Character positional / role bonuses
        role_bonus: []ScoreT,
        // Buffer for the current row's bonuses
        bonus_buffer: []ScoreT,
        // Buffer for the row wise first matches
        first_match_buffer: []usize,

        traceback_buffer: []usize,

        allocator: std.mem.Allocator,

        initialised: bool,

        pub fn deinit(self: *Self) void {
            self.deallocateMatrixAndBuffer();
            self.* = undefined;
        }

        pub fn init(
            allocator: std.mem.Allocator,
        ) !Self {
            // TODO: init all matrices and buffers
            return .{
                .m = undefined,
                .x = undefined,
                .m_skip = undefined,

                .role_bonus = undefined,
                .bonus_buffer = undefined,
                .first_match_buffer = undefined,
                .traceback_buffer = undefined,
                .allocator = allocator,
                .initialised = false,
            };
        }

        fn allocateMatrixAndBuffer(
            self: *Self,
            max_haystack: usize,
            max_needle: usize,
        ) !void {
            const rows = max_needle + 1;
            const cols = max_haystack + 1;

            var m = try Matrix.init(self.allocator, rows, cols);
            errdefer m.deinit();
            var x = try Matrix.init(self.allocator, rows, cols);
            errdefer x.deinit();
            var m_skip = try MatrixT(bool).init(self.allocator, rows, cols);
            errdefer m_skip.deinit();

            const role_bonus = try self.allocator.alloc(ScoreT, cols);
            errdefer self.allocator.free(role_bonus);

            const bonus_buffer = try self.allocator.alloc(ScoreT, cols);
            errdefer self.allocator.free(bonus_buffer);

            const first_match_buffer = try self.allocator.alloc(usize, rows);
            errdefer self.allocator.free(first_match_buffer);

            const traceback_buffer = try self.allocator.alloc(usize, cols);
            errdefer self.allocator.free(traceback_buffer);

            self.m = m;
            self.x = x;
            self.m_skip = m_skip;

            self.role_bonus = role_bonus;
            self.bonus_buffer = bonus_buffer;
            self.first_match_buffer = first_match_buffer;
            self.traceback_buffer = traceback_buffer;

            self.initialised = true;
        }

        fn deallocateMatrixAndBuffer(self: *Self) void {
            if (self.initialised) {
                self.m.deinit();
                self.x.deinit();
                self.m_skip.deinit();
                self.allocator.free(self.role_bonus);
                self.allocator.free(self.bonus_buffer);
                self.allocator.free(self.first_match_buffer);
                self.allocator.free(self.traceback_buffer);
            }
            self.initialised = false;
        }

        /// Compute matching score
        pub fn score(
            self: *Self,
            ctx: anytype,
            comptime funcTable: FunctionTable(@TypeOf(ctx)),
            haystack: []const ElType,
            needle: []const ElType,
        ) ?ScoreT {
            const info = self.scoreImpl(ctx, funcTable, haystack, needle) orelse
                return null;
            return info.score;
        }

        const ScoreInfo = struct {
            score: ScoreT,
            col_max: usize = 0,
            first_match_indices: []const usize = &.{},
        };

        fn scoreImpl(
            self: *Self,
            ctx: anytype,
            comptime funcTable: FunctionTable(@TypeOf(ctx)),
            haystack: []const ElType,
            needle: []const ElType,
        ) ?ScoreInfo {
            if (needle.len == 0) return .{
                .score = 0,
            };

            const rows = needle.len;
            const cols = haystack.len;

            // TODO: resize if needed instead of reallocate
            self.deallocateMatrixAndBuffer();
            self.allocateMatrixAndBuffer(cols, rows) catch @panic("Memory error");

            // resize the view into memory
            self.m.resizeNoAlloc(rows + 1, cols + 1);
            self.x.resizeNoAlloc(rows + 1, cols + 1);
            self.m_skip.resizeNoAlloc(rows + 1, cols + 1);

            const first_match_indices = utils.firstMatchesGeneric(
                ElType,
                ctx,
                funcTable.isEqual,
                self.first_match_buffer,
                haystack,
                needle,
            ) orelse return null;

            self.reset(rows + 1, cols + 1, first_match_indices);
            self.determineBonuses(ctx, funcTable, haystack);

            try self.populateMatrices(
                ctx,
                funcTable,
                haystack,
                needle,
                first_match_indices,
            );
            const col_max = self.findMaximalElement(
                first_match_indices,
                rows,
                cols,
            );

            const last_row_index = needle.len;
            const s = self.m.get(last_row_index, col_max);
            return .{
                .score = s,
                .col_max = col_max,
                .first_match_indices = first_match_indices,
            };
        }

        pub const Matches = struct {
            score: ?ScoreT,
            matches: []const usize = &.{},
        };

        /// Compute the score and the indices of the matched characters
        pub fn scoreMatches(
            self: *Self,
            ctx: anytype,
            comptime funcTable: FunctionTable(@TypeOf(ctx)),
            haystack: []const ElType,
            needle: []const ElType,
        ) Matches {
            const s = self.scoreImpl(ctx, funcTable, haystack, needle) orelse
                return .{ .score = null };

            const matches = self.traceback(
                needle.len,
                s.col_max,
                self.traceback_buffer,
                s.first_match_indices,
            );
            return .{ .score = s.score, .matches = matches };
        }

        fn traceback(
            self: *Self,
            row_max: usize,
            col_max: usize,
            traceback_buffer: []usize,
            first_match_indices: []const usize,
        ) []const usize {
            var row = row_max;
            var col = col_max;

            var tb_index: usize = 0;

            // the first visited element in the first row
            const beginning = first_match_indices[0];

            while (row > 0 and col > beginning) {
                const skipped = self.m_skip.get(row, col);
                if (skipped == false) {
                    traceback_buffer[tb_index] = col - 1;
                    tb_index += 1;
                    row -= 1;
                }
                col -= 1;
            }

            const buf = traceback_buffer[0..tb_index];
            std.mem.reverse(usize, buf);
            return buf;
        }

        fn determineBonuses(
            self: *Self,
            ctx: anytype,
            comptime funcTable: FunctionTable(@TypeOf(ctx)),
            haystack: []const ElType,
        ) void {
            var prev: ElType = 0;
            for (1.., haystack) |i, h| {
                self.role_bonus[i] = funcTable.bonus(ctx, scores, prev, h);
                prev = h;
            }

            if (self.role_bonus.len > 1) {
                self.role_bonus[1] = self.role_bonus[1] *
                    scores.bonus_first_character_multiplier;
            }
        }

        fn reset(
            self: *Self,
            rows: usize,
            cols: usize,
            first_match_indices: []const usize,
        ) void {
            self.m.fill(0);
            self.x.fill(0);
            self.m_skip.fill(true);
            @memset(self.first_match_buffer[0..rows], 0);
            @memset(self.traceback_buffer[0..cols], 0);

            for (1..rows) |i| {
                if (first_match_indices.len <= i - 1) break;
                const j = first_match_indices[i - 1];
                self.m.set(i, j, scores.default_score);
                self.x.set(i, j, scores.default_score);
            }

            @memset(self.role_bonus[0..cols], 0);
            @memset(self.bonus_buffer[0..cols], 0);
        }

        fn findMaximalElement(
            self: *const Self,
            first_match_indices: []const usize,
            last_row_index: usize,
            last_col_index: usize,
        ) usize {
            // the first visted element of the last row
            const start =
                first_match_indices[first_match_indices.len - 1];
            const last_row = self.m.getRow(last_row_index);

            // iterate over the visited element of the last row
            const index = std.mem.indexOfMax(
                ScoreT,
                last_row[start .. last_col_index + 1],
            );
            return index + start;
        }

        fn populateMatrices(
            self: *Self,
            ctx: anytype,
            comptime funcTable: FunctionTable(@TypeOf(ctx)),
            haystack: []const ElType,
            needle: []const ElType,
            first_match_indices: []const usize,
        ) !void {
            for (1.., needle) |i, n| {

                // how many characters of the haystack do we skip
                const skip = first_match_indices[i - 1];
                for (skip + 1.., haystack[skip..]) |j, h| {
                    const prev_score_match = self.m.get(i - 1, j - 1);
                    const prev_score_skip = self.x.get(i - 1, j - 1);

                    // start by updating the M matrix

                    // compute score
                    if (funcTable.score(ctx, scores, h, n)) |current| {
                        const prev_bonus = self.bonus_buffer[j - 1];

                        // role bonus for current character
                        const role_bonus = self.role_bonus[j];

                        // TODO: this could be iffy? if too many penalties arrise
                        // then there is a chance that this is negative
                        // but that the previous index was still matched
                        // const prev_matched = prev_score_match > 0;
                        const prev_matched = !self.m_skip.get(i - 1, j - 1);
                        const consecutive_bonus = if (prev_matched)
                            scores.bonus_consecutive
                        else
                            0;

                        const current_bonus = @max(
                            prev_bonus,
                            @max(role_bonus, consecutive_bonus),
                        );

                        self.bonus_buffer[j - 1] = current_bonus;

                        const score_match = prev_score_match + current_bonus + current;
                        const score_skip = prev_score_skip + role_bonus + current;

                        self.m_skip.set(i, j, false);

                        if (score_match >= score_skip) {
                            self.m.set(i, j, score_match);
                        } else {
                            self.m.set(i, j, score_skip);
                        }
                    } else {
                        self.m.set(i, j, scores.default_score);
                        self.bonus_buffer[j] = 0;
                    }

                    // then update the X matrix

                    // cost of starting a new gap
                    const x_start =
                        scores.score_gap_start +
                        scores.score_gap_extension +
                        self.m.get(i, j - 1); // M[i,j-1]

                    // cost of extending
                    const x_extend =
                        scores.score_gap_extension +
                        self.x.get(i, j - 1); // X[i,j-1]

                    if (x_start >= x_extend) {
                        self.x.set(i, j, x_start);
                    } else {
                        self.x.set(i, j, x_extend);
                    }
                }
            }
        }

        fn debugPrint(
            self: *const Self,
            writer: anytype,
            haystack: []const ElType,
            needle: []const ElType,
        ) !void {
            const el_width = bonus: {
                var max_digits: usize = 1;
                for (self.m.matrix) |i| {
                    max_digits = @max(utils.digitCount(i), max_digits);
                }
                break :bonus max_digits + 3;
            };

            // padding
            try writer.writeByteNTimes(' ', el_width + 3);

            // upper right corner
            try writer.writeByteNTimes(' ', el_width);
            for (haystack) |h| {
                try writer.print("'{c}'", .{h});
                try writer.writeByteNTimes(' ', el_width - 2);
            }

            try writer.writeByteNTimes('\n', 2);

            const max_col = haystack.len + 1;

            try writer.writeByteNTimes(' ', 4);
            for (self.m.getRow(0)[0..max_col], self.m_skip.getRow(0)[0..max_col]) |el, skip| {
                const width = utils.digitCount(el);
                try writer.writeByteNTimes(' ', el_width - width);
                try writer.print("{d}{c}", .{ el, if (skip) @as(u8, '-') else @as(u8, 'm') });
            }

            try writer.writeByte('\n');
            for (needle, 1..) |n, row| {
                try writer.print("'{c}'", .{n});
                try writer.writeByteNTimes(' ', 1);

                for (self.m.getRow(row)[0..max_col], self.m_skip.getRow(row)[0..max_col]) |el, skip| {
                    const width = utils.digitCount(el);
                    try writer.writeByteNTimes(' ', el_width - width);
                    try writer.print("{d}{c}", .{ el, if (skip) @as(u8, '-') else @as(u8, 'm') });
                }

                try writer.writeByte('\n');
            }
        }
    };
}

pub const Ascii = struct {
    pub const Algorithm = AlgorithmType(u8, i32, .{});
    pub const Scores = ScoresType(i32);

    const FunctionTable: Algorithm.FunctionTable(*Ascii) = .{
        .score = scoreFunc,
        .bonus = bonusFunc,
        .isEqual = eqlFunc,
    };

    alg: Algorithm,
    opts: Options,

    fn eqlFunc(self: *Ascii, h: u8, n: u8) bool {
        if (n == ' ' and self.opts.wildcard_spaces) {
            return switch (h) {
                'a'...'z', 'A'...'Z', '0'...'9' => false,
                else => true,
            };
        } else if (!self.opts.case_sensitive) {
            return std.ascii.toLower(h) == std.ascii.toLower(n);
        } else {
            return h == n;
        }
    }

    fn scoreFunc(
        a: *Ascii,
        scores: Scores,
        h: u8,
        n: u8,
    ) ?i32 {
        if (!a.eqlFunc(h, n)) return null;

        if (a.opts.case_penalize and (h != n)) {
            return scores.score_match + a.opts.penalty_case_mistmatch;
        }
        return scores.score_match;
    }

    fn bonusFunc(
        _: *Ascii,
        scores: Scores,
        h: u8,
        n: u8,
    ) i32 {
        const p = CharacterType.fromAscii(h);
        const c = CharacterType.fromAscii(n);

        return switch (p.roleNextTo(c)) {
            .Head => scores.bonus_head,
            .Camel => scores.bonus_camel,
            .Break => scores.bonus_break,
            .Tail => scores.bonus_tail,
        };
    }

    pub const Options = struct {
        case_sensitive: bool = true,
        case_penalize: bool = false,
        // treat spaces as wildcards for any kind of boundary
        // i.e. match with any `[^a-z,A-Z,0-9]`
        wildcard_spaces: bool = false,

        penalty_case_mistmatch: i32 = -2,
    };

    // public interface

    pub fn init(
        allocator: std.mem.Allocator,
        opts: Options,
    ) !Ascii {
        const alg = try Algorithm.init(allocator);
        return Ascii{ .alg = alg, .opts = opts };
    }

    pub fn deinit(self: *Ascii) void {
        self.alg.deinit();
    }

    pub fn score(
        self: *Ascii,
        haystack: []const u8,
        needle: []const u8,
    ) ?i32 {
        return self.alg.score(self, FunctionTable, haystack, needle);
    }

    pub fn scoreMatches(
        self: *Ascii,
        haystack: []const u8,
        needle: []const u8,
    ) Algorithm.Matches {
        return self.alg.scoreMatches(self, FunctionTable, haystack, needle);
    }
};

pub const UnicodeToolBox = struct {
    gcd: GenCatData,
    norm: Normalize,
    norm_data: *Normalize.NormData,
    cd: CaseData,
};

pub const Unicode = struct {
    pub const Algorithm = AlgorithmType(u21, i32, .{});
    pub const Scores = ScoresType(i32);

    const FunctionTable: Algorithm.FunctionTable(*Unicode) = .{
        .score = scoreFunc,
        .bonus = bonusFunc,
        .isEqual = eqlFunc,
    };

<<<<<<< HEAD
    fn eqlFunc(self: *Unicode, h: u21, n: u21) bool {
        if (self.unicode_toolbox.gcd.isSeparator(n) and self.opts.wildcard_spaces) {
            if (self.unicode_toolbox.gcd.isLetter(h) or
                self.unicode_toolbox.gcd.isNumber(h) or
                self.unicode_toolbox.gcd.isSymbol(h))
            {
=======
    fn eqlFunc(a: *Unicode, h: u21, n: u21) bool {
        if (a.gcd.isSeparator(n) and a.opts.wildcard_spaces) {
            if (a.gcd.isLetter(h) or a.gcd.isNumber(h) or a.gcd.isSymbol(h)) {
>>>>>>> 4e998d4e
                return true;
            } else {
                return false;
            }
<<<<<<< HEAD
        } else if (!self.opts.case_sensitive) {
            return self.unicode_toolbox.cd.toLower(h) == self.unicode_toolbox.cd.toLower(n);
=======
        } else if (!a.opts.case_sensitive) {
            return a.cd.toLower(h) == a.cd.toLower(n);
>>>>>>> 4e998d4e
        } else {
            return h == n;
        }
    }

    fn scoreFunc(
        a: *Unicode,
        scores: Scores,
        h: u21,
        n: u21,
    ) ?i32 {
        if (!a.eqlFunc(h, n)) return null;

        if (a.opts.case_penalize and (h != n)) {
            return scores.score_match + a.opts.penalty_case_mistmatch;
        }
        return scores.score_match;
    }

    fn bonusFunc(
        self: *Unicode,
        scores: Scores,
        h: u21,
        n: u21,
    ) i32 {
<<<<<<< HEAD
        const p = CharacterType.fromUnicode(h, self.unicode_toolbox);
        const c = CharacterType.fromUnicode(n, self.unicode_toolbox);
=======
        const alloc = self.alg.allocator;
        const p = CharacterType.fromUnicode(h, alloc);
        const c = CharacterType.fromUnicode(n, alloc);
>>>>>>> 4e998d4e

        return switch (p.roleNextTo(c)) {
            .Head => scores.bonus_head,
            .Camel => scores.bonus_camel,
            .Break => scores.bonus_break,
            .Tail => scores.bonus_tail,
        };
    }

<<<<<<< HEAD
    fn convertString(self: *const Unicode, string: []const u8) []const u21 {
        const nfc_result = self.unicode_toolbox.norm.nfc(self.alg.allocator, string) catch @panic("Cannot normalize string");
=======
    fn convertString(a: *const Unicode, string: []const u8) ![]const u21 {
        var norm_data: Normalize.NormData = undefined;
        try Normalize.NormData.init(&norm_data, a.alg.allocator);
        defer norm_data.deinit();

        const n = Normalize{ .norm_data = &norm_data };

        const nfc_result = try n.nfc(a.alg.allocator, string);
>>>>>>> 4e998d4e
        defer nfc_result.deinit();

        var iter = code_point.Iterator{ .bytes = nfc_result.slice };

        var converted_string = std.ArrayList(u21).init(self.alg.allocator);
        defer converted_string.deinit();

        while (iter.next()) |c| {
            try converted_string.append(c.code);
        }
        return converted_string.toOwnedSlice();
    }

    pub const Options = struct {
        case_sensitive: bool = true,
        case_penalize: bool = false,
        // treat spaces as wildcards for any kind of boundary
        // i.e. match with any `[^a-z,A-Z,0-9]`
        wildcard_spaces: bool = false,

        penalty_case_mistmatch: i32 = -2,

        char_buffer_size: usize = 8192,
    };

    alg: Algorithm,
    opts: Options,
<<<<<<< HEAD
    unicode_toolbox: UnicodeToolBox,
=======
    gcd: GenCatData,
    cd: CaseData,
>>>>>>> 4e998d4e

    pub fn init(
        allocator: std.mem.Allocator,
        opts: Options,
    ) !Unicode {
<<<<<<< HEAD
        const alg = try Algorithm.init(allocator);

        const gcd = try GenCatData.init(allocator);

        var norm_data: *Normalize.NormData = undefined;
        norm_data = try allocator.create(Normalize.NormData);
        try Normalize.NormData.init(norm_data, allocator);
        const norm = Normalize{ .norm_data = norm_data };

        const cd = try CaseData.init(allocator);
=======
        // todo: these can likely be a static singleton that is shared amongst
        // all instances of the Unicode fuzzy finder
        var gcd = try GenCatData.init(allocator);
        errdefer gcd.deinit();

        var cd = try CaseData.init(allocator);
        errdefer cd.deinit();

        const alg = try Algorithm.init(allocator, max_haystack, max_needle);
>>>>>>> 4e998d4e

        return .{
            .alg = alg,
            .opts = opts,
<<<<<<< HEAD
            .unicode_toolbox = .{
                .gcd = gcd,
                .norm = norm,
                .norm_data = norm_data,
                .cd = cd,
            },
=======
            .gcd = gcd,
            .cd = cd,
>>>>>>> 4e998d4e
        };
    }

    pub fn deinit(self: *Unicode) void {
<<<<<<< HEAD
        self.unicode_toolbox.gcd.deinit();
        self.unicode_toolbox.norm_data.deinit();
        self.alg.allocator.destroy(self.unicode_toolbox.norm_data);
        self.unicode_toolbox.cd.deinit();
=======
        self.gcd.deinit();
        self.cd.deinit();
>>>>>>> 4e998d4e
        self.alg.deinit();
    }

    pub fn score(
        self: *Unicode,
        haystack: []const u8,
        needle: []const u8,
    ) !?i32 {
        const haystack_normal = try self.convertString(haystack);
        defer self.alg.allocator.free(haystack_normal);

        const needle_normal = try self.convertString(needle);
        defer self.alg.allocator.free(needle_normal);

        return self.alg.score(
            self,
            FunctionTable,
            haystack_normal,
            needle_normal,
        );
    }

    pub fn scoreMatches(
        self: *Unicode,
        haystack: []const u8,
        needle: []const u8,
    ) !Algorithm.Matches {
        const haystack_normal = self.convertString(haystack);
        defer self.allocator.free(haystack_normal);
        const needle_normal = self.convertString(needle);
        defer self.allocator.free(needle_normal);
        return self.alg.scoreMatches(
            self,
            FunctionTable,
            haystack_normal,
            needle_normal,
        );
    }
};

fn doTestScore(alg: *Ascii, haystack: []const u8, needle: []const u8, comptime score: i32) !void {
    const s = alg.score(haystack, needle);
    try std.testing.expectEqual(score, s.?);
}

fn doTestScoreUnicode(alg: *Unicode, haystack: []const u8, needle: []const u8, comptime score: ?i32) !void {
    const s = try alg.score(haystack, needle);
    try std.testing.expectEqual(score, s.?);
}

test "algorithm test" {
    const o = Ascii.Scores{};

    var alg = try Ascii.init(
        std.testing.allocator,
        .{},
    );
    defer alg.deinit();

    try doTestScore(&alg, "ab", "ab", o.score_match * 2 +
        (o.bonus_head * o.bonus_first_character_multiplier) +
        o.bonus_consecutive);

    try doTestScore(&alg, "xab", "ab", o.score_match * 2 +
        o.bonus_consecutive);

    try doTestScore(&alg, "xabbaababab", "aba", o.score_match * 3 +
        o.bonus_consecutive * 2);

    try doTestScore(&alg, "aoo_boo", "ab", o.score_match * 2 +
        (o.bonus_head * o.bonus_first_character_multiplier) +
        o.score_gap_start + o.score_gap_extension * 3 +
        o.bonus_break);

    try doTestScore(&alg, "acb", "ab", o.score_match * 2 +
        (o.bonus_head * o.bonus_first_character_multiplier) +
        o.score_gap_start + o.score_gap_extension);

    try doTestScore(&alg, "hello world", "orld", o.score_match * 4 +
        o.bonus_consecutive * 3);

    try doTestScore(&alg, "hello world", "wrld", o.score_match * 4 +
        o.bonus_consecutive * 2 +
        o.bonus_head +
        o.score_gap_start + o.score_gap_extension * 1);

    try doTestScore(&alg, "hello woorld", "wrld", o.score_match * 4 +
        o.bonus_consecutive * 2 +
        o.bonus_head +
        o.score_gap_start + o.score_gap_extension * 2);

    try doTestScore(&alg, "aaaaaaaaaaaaaaab", "b", o.score_match);

    try doTestScore(&alg, "ac" ++ "a" ** 13 ++ "b", "cb", o.score_match * 2 +
        o.score_gap_start + o.score_gap_extension * 13);

    try doTestScore(
        &alg,
        "ac" ++ "a" ** 13 ++ "b" ++ "a" ** 14 ++ "d",
        "cbd",
        o.score_match * 3 + o.score_gap_start * 2 + o.score_gap_extension * 26,
    );

    try doTestScore(&alg, "focarbaz1", "obz", o.score_match * 3 +
        o.score_gap_start * 2 +
        o.score_gap_extension * 4);

    try doTestScore(&alg, "fooBarbaz1", "obz", o.score_match * 3 +
        o.score_gap_start * 2 +
        o.score_gap_extension * 4);

    try doTestScore(&alg, "fooBarbaz1", "fobz", o.score_match * 4 +
        (o.bonus_head * o.bonus_first_character_multiplier) +
        o.bonus_consecutive +
        o.score_gap_start * 2 +
        o.score_gap_extension * 5);

    try doTestScore(&alg, "foBarbaz1", "fobz", o.score_match * 4 +
        (o.bonus_head * o.bonus_first_character_multiplier) +
        o.bonus_consecutive +
        o.score_gap_start * 2 +
        o.score_gap_extension * 4);

    try doTestScore(&alg, "fooBarbaz1", "obz", o.score_match * 3 +
        o.score_gap_start * 2 +
        o.score_gap_extension * 4);

    try doTestScore(&alg, "xhell o", "helo", o.score_match * 4 +
        o.bonus_break +
        o.bonus_consecutive * 3 +
        o.score_gap_start * 1 +
        o.score_gap_extension * 3);
}

test "case sensitivity" {
    const o = Ascii.Scores{};

    var alg1 = try Ascii.init(
        std.testing.allocator,
        .{ .case_sensitive = false },
    );
    defer alg1.deinit();

    try doTestScore(
        &alg1,
        "xab",
        "ab",
        o.score_match * 2 +
            o.bonus_consecutive,
    );

    try doTestScore(
        &alg1,
        "xaB",
        "ab",
        o.score_match * 2 +
            o.bonus_consecutive,
    );

    var alg2 = try Ascii.init(
        std.testing.allocator,
        .{
            .case_sensitive = false,
            .case_penalize = true,
        },
    );
    defer alg2.deinit();

    const A: Ascii.Options = .{};
    try doTestScore(
        &alg2,
        "xaB",
        "ab",
        o.score_match * 2 +
            o.bonus_consecutive + A.penalty_case_mistmatch,
    );
}

test "wildcard space" {
    const o = Ascii.Scores{};
    var alg = try Ascii.init(
        std.testing.allocator,
        .{ .wildcard_spaces = true },
    );
    defer alg.deinit();
    try doTestScore(
        &alg,
        "ztechno-beyond things",
        "tech",
        o.score_match * 4 +
            o.bonus_consecutive * 3,
    );

    try doTestScore(
        &alg,
        "z-abc",
        " ",
        o.score_match * 1,
    );

    try doTestScore(
        &alg,
        "ztechno-beyond things",
        "tech ",
        o.score_match * 5 +
            o.bonus_consecutive * 3 +
            o.score_gap_start + o.score_gap_extension * 2,
    );
}

fn doTestTraceback(alg: *Ascii, haystack: []const u8, needle: []const u8, comptime matches: []const usize) !void {
    const s = alg.scoreMatches(haystack, needle);

    // const stderr = std.io.getStdErr().writer();
    // try alg.debugPrint(stderr, haystack, needle);
    // std.debug.print("SCORE : {d}\n", .{s.score orelse -1});

    try std.testing.expectEqualSlices(usize, matches, s.matches);
}

test "traceback" {
    var alg = try Ascii.init(
        std.testing.allocator,
        .{},
    );
    defer alg.deinit();

    try doTestTraceback(&alg, "ab", "ab", &.{ 0, 1 });
    try doTestTraceback(&alg, "a_b", "ab", &.{ 0, 2 });
    try doTestTraceback(&alg, "abcdefg", "abcefg", &.{ 0, 1, 2, 4, 5, 6 });
    try doTestTraceback(&alg, "A" ++ "a" ** 20 ++ "B", "AB", &.{ 0, 21 });
    try doTestTraceback(&alg, "./src/main.zig", "main", &.{ 6, 7, 8, 9 });
}

test "Unicode search" {
    const o = Unicode.Scores{};

    var alg = try Unicode.init(
        std.testing.allocator,
        .{},
    );
    defer alg.deinit();

    try doTestScoreUnicode(&alg, "zig⚡ fast", "⚡", o.score_match);
}<|MERGE_RESOLUTION|>--- conflicted
+++ resolved
@@ -628,29 +628,18 @@
         .isEqual = eqlFunc,
     };
 
-<<<<<<< HEAD
     fn eqlFunc(self: *Unicode, h: u21, n: u21) bool {
         if (self.unicode_toolbox.gcd.isSeparator(n) and self.opts.wildcard_spaces) {
             if (self.unicode_toolbox.gcd.isLetter(h) or
                 self.unicode_toolbox.gcd.isNumber(h) or
                 self.unicode_toolbox.gcd.isSymbol(h))
             {
-=======
-    fn eqlFunc(a: *Unicode, h: u21, n: u21) bool {
-        if (a.gcd.isSeparator(n) and a.opts.wildcard_spaces) {
-            if (a.gcd.isLetter(h) or a.gcd.isNumber(h) or a.gcd.isSymbol(h)) {
->>>>>>> 4e998d4e
                 return true;
             } else {
                 return false;
             }
-<<<<<<< HEAD
         } else if (!self.opts.case_sensitive) {
             return self.unicode_toolbox.cd.toLower(h) == self.unicode_toolbox.cd.toLower(n);
-=======
-        } else if (!a.opts.case_sensitive) {
-            return a.cd.toLower(h) == a.cd.toLower(n);
->>>>>>> 4e998d4e
         } else {
             return h == n;
         }
@@ -676,14 +665,8 @@
         h: u21,
         n: u21,
     ) i32 {
-<<<<<<< HEAD
         const p = CharacterType.fromUnicode(h, self.unicode_toolbox);
         const c = CharacterType.fromUnicode(n, self.unicode_toolbox);
-=======
-        const alloc = self.alg.allocator;
-        const p = CharacterType.fromUnicode(h, alloc);
-        const c = CharacterType.fromUnicode(n, alloc);
->>>>>>> 4e998d4e
 
         return switch (p.roleNextTo(c)) {
             .Head => scores.bonus_head,
@@ -693,19 +676,8 @@
         };
     }
 
-<<<<<<< HEAD
     fn convertString(self: *const Unicode, string: []const u8) []const u21 {
         const nfc_result = self.unicode_toolbox.norm.nfc(self.alg.allocator, string) catch @panic("Cannot normalize string");
-=======
-    fn convertString(a: *const Unicode, string: []const u8) ![]const u21 {
-        var norm_data: Normalize.NormData = undefined;
-        try Normalize.NormData.init(&norm_data, a.alg.allocator);
-        defer norm_data.deinit();
-
-        const n = Normalize{ .norm_data = &norm_data };
-
-        const nfc_result = try n.nfc(a.alg.allocator, string);
->>>>>>> 4e998d4e
         defer nfc_result.deinit();
 
         var iter = code_point.Iterator{ .bytes = nfc_result.slice };
@@ -733,18 +705,12 @@
 
     alg: Algorithm,
     opts: Options,
-<<<<<<< HEAD
     unicode_toolbox: UnicodeToolBox,
-=======
-    gcd: GenCatData,
-    cd: CaseData,
->>>>>>> 4e998d4e
 
     pub fn init(
         allocator: std.mem.Allocator,
         opts: Options,
     ) !Unicode {
-<<<<<<< HEAD
         const alg = try Algorithm.init(allocator);
 
         const gcd = try GenCatData.init(allocator);
@@ -755,45 +721,24 @@
         const norm = Normalize{ .norm_data = norm_data };
 
         const cd = try CaseData.init(allocator);
-=======
-        // todo: these can likely be a static singleton that is shared amongst
-        // all instances of the Unicode fuzzy finder
-        var gcd = try GenCatData.init(allocator);
-        errdefer gcd.deinit();
-
-        var cd = try CaseData.init(allocator);
-        errdefer cd.deinit();
-
-        const alg = try Algorithm.init(allocator, max_haystack, max_needle);
->>>>>>> 4e998d4e
 
         return .{
             .alg = alg,
             .opts = opts,
-<<<<<<< HEAD
             .unicode_toolbox = .{
                 .gcd = gcd,
                 .norm = norm,
                 .norm_data = norm_data,
                 .cd = cd,
             },
-=======
-            .gcd = gcd,
-            .cd = cd,
->>>>>>> 4e998d4e
         };
     }
 
     pub fn deinit(self: *Unicode) void {
-<<<<<<< HEAD
         self.unicode_toolbox.gcd.deinit();
         self.unicode_toolbox.norm_data.deinit();
         self.alg.allocator.destroy(self.unicode_toolbox.norm_data);
         self.unicode_toolbox.cd.deinit();
-=======
-        self.gcd.deinit();
-        self.cd.deinit();
->>>>>>> 4e998d4e
         self.alg.deinit();
     }
 
